# Data classes for BCI
# Written by Brian Irvine on 08/06/2021
# Updated by Brian Irvine on 12/01/2021

# This library contains mdoules for the processing of EEG data for BCI applications, supported applications
# are currently P300 ERP and SSVEP, modules are including for running online and offline in an identical fashion

# APPLICATIONS
# 1. Load  offline data
# 2. Stream online data
# 3. Provide options for visualizing BCI data


# LIMITATIONS
# 1. currently will not handle ERP sessions longer that 10000 markers in duration to avoid latency cause my dynamic sizing of numpy ndarrays,
#   this number can be increased by changing the max_windows variable in the ERP_data class

"""
Module for managing BCI data

This module provides data classes for different BCI paradigms. It includes the loading of offline data in xdf format or
the live streaming of LSL data. The loaded/streamed data is added to a buffer such that offline and online processing
pipelines are identical. Data is pre-processed (using the signal_processing module), windowed, and classified (using
the classification module).

Classes:
EEG_data - for processing continuous data in windows of a defined length
ERP_data - for processing P300 or other Event Related Potentials (ERP)
"""

import sys
import pyxdf
import time
import numpy as np
import matplotlib.pyplot as plt

from pylsl import StreamInlet, resolve_byprop, StreamOutlet, StreamInfo, proc_dejitter
from pylsl.pylsl import IRREGULAR_RATE

#from bci_essentials.bci_data_settings import *
from bci_essentials.visuals import *
from bci_essentials.signal_processing import *
from bci_essentials.classification import *

# EEG data
class EEG_data():
    """
    Class that holds, windows, processes, and classifies EEG data
    """
    def __init__(self):
        """
        Howdy
        """
        self.explicit_settings = False
        self.classifier_defined = False
        self.stream_outlet = False
        self.ping_count = 0
        self.ping_interval = 5

        # resting state
        self.resting_state_exists = False

    # LOADING DATA
    # Explicit definition of settings, not recommended 
    def edit_settings(self, user_id='0000', nchannels=8, channel_labels=['?','?','?','?','?','?','?','?'], fsample=256, max_size=10000):
        """
        Change the settings for
        """
        self.user_id = user_id                              # user id
        self.nchannels = nchannels                          # number of channels
        self.channel_labels = channel_labels                # EEG electrode placements
        self.fsample = fsample                              # sampling rate
        self.max_size = max_size                            # maximum size of eeg
        self.explicit_settings = True                       # settings are explicit and will not be updated based on headset data


        if(len(channel_labels) != self.nchannels):
            print("Channel locations do not fit number of channels!!!")
            self.channel_labels = ['?'] * self.nchannels

    # Load data from a variety of sources
    # Currently only suports .xdf format
    def load_offline_eeg_data(self, filename, format='xdf', subset=[]):
        """
        Loads offline data from a file

        Currently only supports .xdf
        """
        self.subset = subset

        if(format == 'xdf'):
            print("loading ERP data from {}".format(filename))

            # load from xdf
            data, self.header = pyxdf.load_xdf(filename)

            # get the indexes of data
            for i in range(len(data)):
                namestring = data[i]['info']['name'][0]
                typestring = data[i]['info']['type'][0]
                print(namestring)
                print(typestring)

                if typestring == "EEG":
                    self.eeg_index = i
                if "LSL_Marker_Strings" in typestring:
                    self.marker_index = i
                if "PythonResponse" in namestring:
                    self.response_index = i

            # fill up the marker and eeg buffers with the saved data
            self.marker_data = data[self.marker_index]['time_series']
            self.marker_timestamps = data[self.marker_index]['time_stamps']
            self.eeg_data = data[self.eeg_index]['time_series']
            self.eeg_timestamps = data[self.eeg_index]['time_stamps']

            # Unless explicit settings are desired, get settings from headset
            #if self.explicit_settings == False:
            self.get_info_from_file(data)



        # support for other file types goes here

        # otherwise show an error
        else:
            print("Error: file format not supported")

    # Get metadata saved to the offline data file to fill in headset information
    def get_info_from_file(self, data):
        """
        Get EEG metadata from the stream

        Parameters:
        self    -   bci_data instance
        data    -   data object from the LSL stream

        Returns:
        self    -   bci_data instance

        """

        self.headset_string = data[self.eeg_index]['info']['name'][0]            # headset name in string format
        self.fsample = float(data[self.eeg_index]['info']['nominal_srate'][0])   # sampling rate
        self.nchannels = int(data[self.eeg_index]['info']['channel_count'][0])   # number of channels 
        self.channel_labels = []                                                 # channel labels/locations, 'TRG' means trigger
        try:
            for i in range(self.nchannels):
                self.channel_labels.append(data[self.eeg_index]['info']['desc'][0]['channels'][0]['channel'][i]['label'][0])

        except:
            for i in range(self.nchannels):
                self.channel_labels.append("?")
        print(self.channel_labels)

        # if it is the DSI7 flex, relabel the channels, may want to make this more flexible in the future
        print(self.headset_string)
        if self.headset_string == "DSI7":
            print(self.channel_labels)
            self.channel_labels[self.channel_labels.index('S1')] = 'O1'
            self.channel_labels[self.channel_labels.index('S2')] = 'Pz'
            self.channel_labels[self.channel_labels.index('S3')] = 'O2'

            self.nchannels = 7
            self.channel_labels.pop()

        if self.headset_string == "DSI24":
            
            self.nchannels = 23
            self.channel_labels.pop()

        # if self.headset_string == "EmotivDataStream-EEG":

        #     self.nchannels = 32
        #     self.channel_labels = self.channel_labels[3:-2]

        # if other headsets have quirks, they can be accomodated for here

        # If a subset is to be used, define a new nchannels, channel labels, and eeg data
        if self.subset != []:
            print("A subset was defined")
            print("Original channels")
            print(self.channel_labels)

            self.nchannels = len(self.subset)
            self.subset_indices = []
            for s in self.subset:
                self.subset_indices.append(self.channel_labels.index(s))

            self.channel_labels = self.subset
            print("Subset channels")
            print(self.channel_labels)

            # Apply the subset to the raw data
            self.eeg_data = self.eeg_data[:, self.subset_indices]

        else:
            self.subset_indices = list(range(0,self.nchannels))

        # send channel labels to classifier
        try:
            self.classifier.channel_labels = self.channel_labels
        except:
            print("no classifier defined")

        print(self.headset_string)
        print(self.channel_labels)

    # ONLINE
    # stream data from an online source
    def stream_online_eeg_data(self, timeout=5, max_eeg_samples=1000000, max_marker_samples=100000, eeg_only=False, subset=[]):
        """
        Howdy
        """
        self.subset = subset

        print("printing incoming stream")

        self.subset = subset

        exit_flag = 0

        if eeg_only == False:
            try:
                print("Resolving LSL marker stream... ")
                marker_stream = resolve_byprop('type', 'LSL_Marker_Strings', timeout=timeout)
                self.marker_inlet = StreamInlet(marker_stream[0], processing_flags = 0)
                print("Getting stream info...")
                marker_info = self.marker_inlet.info()
                print("The marker stream's XML meta-data is: ")
                print(marker_info.as_xml())
                
            except Exception as e:
                print("No marker stream currently available")
                exit_flag = 1
            
        # Resolve EEG marker stream
        try: 
            print("Resolving LSL EEG stream... ")
            eeg_stream = resolve_byprop('type', 'EEG', timeout=timeout)
            self.eeg_inlet = StreamInlet(eeg_stream[0], processing_flags = 0)
            print("Getting stream info...")
            eeg_info = self.eeg_inlet.info()
            print("The EEG stream's XML meta-data is: ")
            print(eeg_info.as_xml())
            print(eeg_info)
            #print(eeg_info.created_at)

            # if there are no explicit settings
            if self.explicit_settings == False:
                self.get_info_from_stream()
            
        except Exception as e:
            print("No EEG stream currently available")
            print(e) # print the exception
            exit_flag = 1

        # Exit if one or both streams are unavailable
        if exit_flag == 1:
            print("No streams available, exiting...")
            sys.exit()

        self.marker_data = []
        self.marker_timestamps = []
        self.eeg_data = []
        self.eeg_timestamps = []
        
        self.marker_data = np.array(self.marker_data)
        self.marker_timestamps = np.array(self.marker_timestamps)
        self.eeg_data = np.array(self.eeg_data)
        self.eeg_timestamps = np.array(self.eeg_timestamps)
    
    # Get headset data from stream
    def get_info_from_stream(self):
        """
        Howdy
        """
        # get info obect from stream
        eeg_info = self.eeg_inlet.info()

        self.headset_string = eeg_info.name()            # headset name in string format
        self.fsample = float(eeg_info.nominal_srate())   # sampling rate
        self.nchannels = int(eeg_info.channel_count())   # number of channels 

        # iterate through children of <"channels"> to get the channel labels
        ch = eeg_info.desc().child("channels").child("channel")
        self.channel_labels = []                         # channel labels/locations, 'TRG' means trigger
        print("num channels = ", self.nchannels)
        for i in range(self.nchannels):
            name = ch.child_value("name")
            if name == "":
                name = ch.child_value("label")
            self.channel_labels.append(name)
            # go to next sibling
            ch = ch.next_sibling()

        # if it is the DSI7 flex, relabel the channels, may want to make this more flexible in the future
        if self.headset_string == "DSI7":  #!!!!!!!!!!!!!!!!!!!!!!!!!!!!!!!!!!!!!!!!!!!!!!!!!
            # print(self.channel_labels)
            self.channel_labels[self.channel_labels.index('S1')] = 'O1'
            self.channel_labels[self.channel_labels.index('S2')] = 'Pz'
            self.channel_labels[self.channel_labels.index('S3')] = 'O2'

            self.channel_labels.pop()
            self.nchannels = 7

        if self.headset_string == "DSI24":
            
            self.channel_labels.pop()
            self.nchannels = 23


        # if self.headset_string == "EmotivDataStream-EEG":

        #     self.nchannels = 32
        #     self.channel_labels = self.channel_labels[3:-2] #Accounting for all the extra parts in EmotivFlex


        # If a subset is to be used, define a new nchannels, and channel labels
        if self.subset != []:
            print("A subset was defined")
            print("Original channels")
            print(self.channel_labels)
            self.nchannels = len(self.subset)
            self.subset_indices = []
            for s in self.subset:
                self.subset_indices.append(self.channel_labels.index(s))
            self.channel_labels = self.subset
            print("Subset channels")
            print(self.channel_labels)

        # if other headsets have quirks, they can be accomodated for here

        # If a subset is to be used, define a new nchannels, channel labels, and eeg data
        if self.subset != []:
            print("A subset was defined")
            print("Original channels")
            print(self.channel_labels)

            self.nchannels = len(self.subset)
            self.subset_indices = []
            for s in self.subset:
                self.subset_indices.append(self.channel_labels.index(s))

            self.channel_labels = self.subset
            print("Subset channels")
            print(self.channel_labels)

        else:
            self.subset_indices = list(range(0,self.nchannels))

        # send channel labels to classifier
        try:
            self.classifier.channel_labels = self.channel_labels
        except:
            print("no classifier defined")

        # Print some headset info
        print(self.headset_string)
        print(self.channel_labels)

    # Get new data from stream
    def pull_data_from_stream(self, include_markers=True, include_eeg=True, return_eeg=False):
        """
        Howdy
        """
        # Pull chunks of new data
        if include_markers == True:
            # pull marker chunk
            new_marker_data, new_marker_timestamps = self.marker_inlet.pull_chunk(timeout=0.1)

            # pull marker time correction
            self.marker_time_correction = self.marker_inlet.time_correction()

            # apply time correction
            new_marker_timestamps = [new_marker_timestamps[i] + self.marker_time_correction for i in range(len(new_marker_timestamps))]

            # save the marker data to the data object
            self.marker_data = np.array(list(self.marker_data) + new_marker_data)
            self.marker_timestamps = np.array(list(self.marker_timestamps) + new_marker_timestamps)

        if include_eeg == True:
            new_eeg_data, new_eeg_timestamps = self.eeg_inlet.pull_chunk(timeout=0.1)
            new_eeg_data = np.array(new_eeg_data)
            
            #Handle the case when you are using subsets
            if self.subset!=[]:
                new_eeg_data = new_eeg_data[:, self.subset_indices]   

            # if time is in milliseconds, divide by 1000, works for sampling rates above 10Hz
            try:
                if self.time_units == 'milliseconds':
                    new_eeg_timestamps = [(new_eeg_timestamps[i]/1000) for i in range(len(new_eeg_timestamps))]

            # If time units are not defined then define them
            except:
                dif_low = -2
                dif_high = -1
                while (new_eeg_timestamps[dif_high] - new_eeg_timestamps[dif_low] == 0):
                    dif_low -= 1
                    dif_high -= 1
                
                if new_eeg_timestamps[dif_high] - new_eeg_timestamps[dif_low] > 0.1:
                    new_eeg_timestamps = [(new_eeg_timestamps[i]/1000) for i in range(len(new_eeg_timestamps))]
                    self.time_units = 'milliseconds'
                else: 
                    self.time_units = 'seconds'

            # apply time correction, this is essential for headsets like neurosity which have their own clock
            self.eeg_time_correction = self.eeg_inlet.time_correction()

            # MAYBE DONT NEED THIS WITH NEW PROC SETTINGS
            new_eeg_timestamps = [new_eeg_timestamps[i] + self.eeg_time_correction for i in range(len(new_eeg_timestamps))]
        
            # save the EEG data to the data object
            try:
                self.eeg_data = np.concatenate((self.eeg_data, new_eeg_data))
            except:
                self.eeg_data = new_eeg_data

            # save the marker data to the data object
            self.eeg_timestamps = np.array(list(self.eeg_timestamps) + new_eeg_timestamps)

        # If the outlet exists send a ping
        if self.stream_outlet == True:
            self.ping_count += 1
            if self.ping_count % self.ping_interval:
                self.outlet.push_sample(["ping"])

        # Return eeg
        if return_eeg == True:
            return new_eeg_timestamps, new_eeg_data

    def save_data(self, directory_name):
        """
        Save the data from different stages

        Creates a directory with x files
        data_pickle - includes raw EEG, markers, processed EEG, features


        """

    # SIGNAL PROCESSING
    # Preprocessing goes here (windows are nchannels by nsamples)
    def preprocessing(self, window, option=None, order=5, fc=60, fl=10, fh=50):
        """
        Howdy
        """
        # do nothing
        if option == None:
            new_window = window
            return new_window    

        if option == 'notch':
            new_window = notchfilt(window, self.fsample, Q=30, fc=60)
            return new_window

        if option == 'bandpass':

            new_window = bandpass(window, fl, fh, order, self.fsample)
            return new_window

        # other preprocessing options go here

    # Artefact rejection goes here (windows are nchannels by nsamples)
    def artefact_rejection(self, window, option=None):
        """
        Howdy
        """
        # do nothing
        if option == None:
            new_window = window
            return new_window

        # other preprocessing options go here\

    def package_resting_state_data(self):
        print("Packaging resting state data")

        eyes_open_start_time = []
        eyes_open_end_time = []
        eyes_closed_start_time = []
        eyes_closed_end_time = []
        rest_start_time = []
        rest_end_time = []

        # Initialize start and end locations
        eyes_open_start_loc = []
        eyes_open_end_loc = []
        eyes_closed_start_loc = []
        eyes_closed_end_loc = []
        rest_start_loc = []
        rest_end_loc = []

        current_time = self.eeg_timestamps[0]
        current_timestamp_loc = 0

        for i in range(len(self.marker_data)):
            # Increment the EEG until just past the marker timestamp
            while current_time < self.marker_timestamps[i]:
                current_timestamp_loc += 1
                current_time = self.eeg_timestamps[current_timestamp_loc]

            # get eyes open start times
            if self.marker_data[i][0] == "Start Eyes Open RS: 1":
                eyes_open_start_time.append(self.marker_timestamps[i])
                eyes_open_start_loc.append(current_timestamp_loc - 1)
                #print("received eyes open start")

            # get eyes open end times
            if self.marker_data[i][0] == "End Eyes Open RS: 1":
                eyes_open_end_time.append(self.marker_timestamps[i])
                eyes_open_end_loc.append(current_timestamp_loc)
                # print("received eyes open end")

            # get eyes closed start times
            if self.marker_data[i][0] == "Start Eyes Closed RS: 2":
                eyes_closed_start_time.append(self.marker_timestamps[i])
                eyes_closed_start_loc.append(current_timestamp_loc - 1)
                # print("received eyes closed start")

            # get eyes closed end times
            if self.marker_data[i][0] == "End Eyes Closed RS: 2":
                eyes_closed_end_time.append(self.marker_timestamps[i])
                eyes_closed_end_loc.append(current_timestamp_loc)
                # print("received eyes closed end")

            # get rest start times
            if self.marker_data[i][0] == "Start Rest for RS: 0":
                rest_start_time.append(self.marker_timestamps[i])
                rest_start_loc.append(current_timestamp_loc - 1)
                # print("received rest start")
            # get rest end times
            if self.marker_data[i][0] == "End Rest for RS: 0":
                rest_end_time.append(self.marker_timestamps[i])
                rest_end_loc.append(current_timestamp_loc)
                # print("received rest end")

        
        # Eyes open
        # Get duration, nsmaples

        if len(eyes_open_end_loc) > 0:
            duration = np.floor(eyes_open_end_time[0] - eyes_open_start_time[0])
            nsamples = int(duration * self.fsample) 

            self.eyes_open_timestamps = np.array(range(nsamples)) / self.fsample
            self.eyes_open_windows = np.ndarray((len(eyes_open_start_time), self.nchannels, nsamples))
            # Now copy EEG for these windows
            for i in range(len(eyes_open_start_time)):

                # For each channel of the EEG, interpolate to uniform sampling rate
                for c in range(self.nchannels):
                    # First, adjust the EEG timestamps to start from zero
                    eeg_timestamps_adjusted = self.eeg_timestamps[eyes_open_start_loc[i]:eyes_open_end_loc[i]] - self.eeg_timestamps[eyes_open_start_loc[i]]
                    
                    # Second, interpolate to timestamps at a uniform sampling rate
                    channel_data = np.interp(self.eyes_open_timestamps, eeg_timestamps_adjusted, self.eeg_data[eyes_open_start_loc[i]:eyes_open_end_loc[i],c])

                    # Third, add to the EEG window
                    self.eyes_open_windows[i,c,:] = channel_data
                    self.eyes_open_timestamps

        print("Done packaging resting state data")

        # Eyes closed 

        if len(eyes_closed_end_loc) > 0:
            # Get duration, nsmaples
            duration = np.floor(eyes_closed_end_time[0] - eyes_closed_start_time[0])
            nsamples = int(duration * self.fsample) 

            self.eyes_closed_timestamps = np.array(range(nsamples)) / self.fsample
            self.eyes_closed_windows = np.ndarray((len(eyes_closed_start_time), self.nchannels, nsamples))
            # Now copy EEG for these windows
            for i in range(len(eyes_closed_start_time)):

                # For each channel of the EEG, interpolate to uniform sampling rate
                for c in range(self.nchannels):
                    # First, adjust the EEG timestamps to start from zero
                    eeg_timestamps_adjusted = self.eeg_timestamps[eyes_closed_start_loc[i]:eyes_closed_end_loc[i]] - self.eeg_timestamps[eyes_closed_start_loc[i]]
                    
                    # Second, interpolate to timestamps at a uniform sampling rate
                    channel_data = np.interp(self.eyes_closed_timestamps, eeg_timestamps_adjusted, self.eeg_data[eyes_closed_start_loc[i]:eyes_closed_end_loc[i],c])

                    # Third, add to the EEG window
                    self.eyes_closed_windows[i,c,:] = channel_data
                    self.eyes_closed_timestamps

        # Rest
        if len(rest_end_loc) > 0:
            # Get duration, nsmaples
            duration = np.floor(rest_end_time[0] - rest_start_time[0])
            nsamples = int(duration * self.fsample) 

            self.rest_timestamps = np.array(range(nsamples)) / self.fsample
            self.rest_windows = np.ndarray((len(rest_start_time), self.nchannels, nsamples))
            # Now copy EEG for these windows
            for i in range(len(rest_start_time)):

                # For each channel of the EEG, interpolate to uniform sampling rate
                for c in range(self.nchannels):
                    # First, adjust the EEG timestamps to start from zero
                    eeg_timestamps_adjusted = self.eeg_timestamps[rest_start_loc[i]:rest_end_loc[i]] - self.eeg_timestamps[rest_start_loc[i]]
                    
                    # Second, interpolate to timestamps at a uniform sampling rate
                    channel_data = np.interp(self.rest_timestamps, eeg_timestamps_adjusted, self.eeg_data[rest_start_loc[i]:rest_end_loc[i],c])

                    # Third, add to the EEG window
                    self.rest_windows[i,c,:] = channel_data
                    self.rest_timestamps


    # main
    # add pp_low, pp_high, pp_order, subset

    def main(self, 
            buffer=0.01, 
            eeg_start=0, 
            max_channels = 64, 
            max_samples = 2560, 
            max_windows = 1000,
            max_loops=1000, 
            training=True, 
            online=True, 
            train_complete=False, 
            iterative_training = False, 
            live_update = False,
            
            pp_type = "bandpass",   # preprocessing method
            pp_low=1,               # bandpass lower cutoff
            pp_high=40,             # bandpass upper cutoff
            pp_order=5              # bandpass order
            ):

        """
        Howdy
        """
        # Check if there is a classifier defined
        try:
            clf = self.classifier
            self.classifier_defined = True
        except:
            self.classifier_defined = False

        # flag that classifier has not yet been defined, if false it means it will be defined by the marker data

        # if this is the first time this function is being called for a given dataset then run some initialization
        if eeg_start == 0:
            self.window_end_buffer = buffer
            search_index = 0

            # initialize windows and labels
            self.raw_eeg_windows = np.zeros((max_windows,max_channels,max_samples))
            self.processed_eeg_windows = self.raw_eeg_windows
            self.labels = np.zeros((max_windows))

            # initialize the numbers of markers and windows to zero
            self.marker_count = 0
            self.nwindows = 0

            # initialize loop count
            loops = 0

        # start the main loop, stops after pulling now data, max_loops times
        while loops < max_loops:

            # 
            if loops % 100 == 0:
                print(loops)

            if loops == max_loops - 1:
                print("last loop")

            # if offline, then all data is already loaded, no need to iterate
            if online == False:
                loops = max_loops

            # if online, then pull new data with each iteration
            if online == True:
                self.pull_data_from_stream()

                # Create a stream to send markers back to Unity, but only create the stream once
                if self.stream_outlet == False:
                    # define the stream information
                    info = StreamInfo(name='PythonResponse', type='BCI', channel_count=1, nominal_srate=IRREGULAR_RATE, channel_format='string', source_id='pyp30042')
                    #print(info)
                    # create the outlet
                    self.outlet = StreamOutlet(info)
                    
                    # next make an outlet
                    print("the outlet exists")
                    self.stream_outlet = True

                    # Push the data
                    self.outlet.push_sample(["This is the python response stream"])
            
            # check if there is an available marker, if not, break and wait for more data
            while(len(self.marker_timestamps) > self.marker_count):
                loops = 0

                # If the marker contains a single string, not including ',' and begining with a alpha character, then it is an event message
                if len(self.marker_data[self.marker_count][0].split(',')) == 1 and self.marker_data[self.marker_count][0][0].isalpha():
                    # send feedback to unity if there is an available outlet
                    if self.stream_outlet == True:
                        # send feedback for each marker that you receive
                        self.outlet.push_sample(["marker received : {}".format(self.marker_data[self.marker_count][0])])

                    ############
                    print(self.marker_data[self.marker_count][0])

                    # once all resting state data is collected then go and compile it
                    if self.marker_data[self.marker_count][0] == "Done with all RS collection":
                        self.package_resting_state_data()
                        self.marker_count += 1

                    elif self.marker_data[self.marker_count][0] == 'Trial Started':
                        print("Trial started")
                        # Note that a marker occured, but do nothing else
                        self.marker_count += 1

                    elif self.marker_data[self.marker_count][0] == 'Trial Ends':
                        print("Trial ended")

                        # If no classifier, then ideally just continue adding to the windows and labels arrays
                        if self.classifier_defined == False:
                            print("NO CLASSIFIER DEFINED")
                            self.marker_count += 1
                            break

                        # Trim the unused ends of numpy arrays
                        self.raw_eeg_windows = self.raw_eeg_windows[0:self.nwindows, 0:self.nchannels, 0:self.nsamples]
                        self.processed_eeg_windows = self.processed_eeg_windows[0:self.nwindows, 0:self.nchannels, 0:self.nsamples]
                        self.labels = self.labels[0:self.nwindows]

                        # TRAIN
                        if training == True:
                            self.classifier.add_to_train(self.processed_eeg_windows, self.labels)
                            print(self.nwindows, " windows and labels added to training set")

                            # if iterative training is on and active then also make a prediction
                            if iterative_training == True:
                                print("Added current samples to training set, now making a prediction")
                                prediction = self.classifier.predict(self.processed_eeg_windows)

                                # Send the prediction to Unity
                                print("{} was selected by the iterative classifier, sending to Unity".format(prediction))
                                # pick a sample to send an wait for a bit
                                
                                # if online, send the packet to Unity
                                if online == True:
                                    print("okay, actually sending now...")
                                    self.outlet.push_sample(["{}".format(prediction)])
                        
                        # PREDICT
                        elif train_complete == True and self.nwindows != 0:
                            print("making a prediction based on ", self.nwindows ," windows")

<<<<<<< HEAD
                            if self.nwindows == 0:
                                print("No windows to make a decision")
                                self.marker_count += 1
                                break
                            
                            prediction =  self.classifier.predict(self.processed_eeg_windows)
=======
                            prediction =  self.classifier.predict(self.windows)
>>>>>>> a7993d86


                            print("Recieved prediction from classifier")

                            # Send the prediction to Unity
                            print("{} was selected, sending to Unity".format(prediction))
                            # pick a sample to send an wait for a bit
                            
                            # if online, send the packet to Unity
                            if online == True:
                                print("okay, actually sending now...")
                                self.outlet.push_sample(["{}".format(prediction)])

                        # OH DEAR
                        else:
                            print("Unable to classify... womp womp")
                        
                        # Reset windows and labels
                        self.marker_count += 1
                        self.nwindows = 0
                        self.raw_eeg_windows = np.zeros((max_windows,max_channels,max_samples))
                        self.processed_eeg_windows = self.raw_eeg_windows
                        self.labels = np.zeros((max_windows))

                    # If training completed then train the classifier
                    elif self.marker_data[self.marker_count][0] == 'Training Complete' and train_complete == False:
                        if self.classifier_defined == False:
                            print("NO CLASSIFIER DEFINED")
                            self.marker_count += 1
                            break

                        print("Training the classifier")
                        self.classifier.fit()
                        train_complete = True
                        training = False
                        self.marker_count += 1
                        #continue

                        print(self.raw_eeg_windows.shape)

                    elif self.marker_data[self.marker_count][0] == 'Update Classifier':
                        print("Updating the classifier")

                        self.classifier.fit()

                        iterative_training = True
                        if online == True:
                            live_update = True

                        self.marker_count += 1

                    else:
                        self.marker_count += 1

                    time.sleep(0.01)
                    loops += 1
                    continue
  
                
                # Get marker info
                marker_info = self.marker_data[self.marker_count][0].split(',')

                self.paradigm_string = marker_info[0]
                self.num_options = int(marker_info[1])
                label = int(marker_info[2])              
                self.window_length = float(marker_info[3])      # window length
                if len(marker_info) > 4:                        # if longer, collect this info and maybe it can be used by the classifier
                    self.meta = []
                    for i in range(4,len(marker_info)):
                        self.meta.__add__([marker_info[i]])

                    # If it is SSVEP then check to make sure the correct freqs are being used
                    if marker_info[0] == "ssvep":
                        for i in range(4,len(marker_info)):
                            if clf.target_freqs[i - 4] != float(marker_info[i]):
                                clf.target_freqs[i - 4] = float(marker_info[i])
                                print("changed ", i-4, "target frequency to", marker_info[i])

                # Check if the whole EEG window corresponding to the marker is available
                end_time_plus_buffer = self.marker_timestamps[self.marker_count] + self.window_length + buffer

                # If we don't have the full window then pull more data, only do this online
                if (self.eeg_timestamps[-1] <= end_time_plus_buffer):
                    if online == True:
                        break
                    if online == False:
                        self.marker_count += 1
                        break

                print(marker_info)

                # send feedback to unity if there is an available outlet
                if self.stream_outlet == True:
                    print("sending feedback to Unity")
                    # send feedback for each marker that you receive
                    self.outlet.push_sample(["marker received : {}".format(self.marker_data[self.marker_count][0])])                

                # Find the start time for the window based on the marker timestamp
                start_time = self.marker_timestamps[self.marker_count]

                # Find the number of samples per window
                self.nsamples = int(self.window_length * self.fsample)

                # set the window timestamps at exactly the sampling frequency
                self.window_timestamps = np.arange(self.nsamples) / self.fsample

                # locate the indices of the window in the eeg data
                for i, s in enumerate(self.eeg_timestamps[search_index:-1]):
                    if s > start_time:
                        start_loc = search_index + i - 1
                        break
                # Get the end location for the window
                end_loc = int(start_loc + self.nsamples + 1)

                # For each channel of the EEG, interpolate to uniform sampling rate
                for c in range(self.nchannels):
                    # First, adjust the EEG timestamps to start from zero
                    eeg_timestamps_adjusted = self.eeg_timestamps[start_loc:end_loc] - self.eeg_timestamps[start_loc]
                    
                    # Second, interpolate to timestamps at a uniform sampling rate
                    channel_data = np.interp(self.window_timestamps, eeg_timestamps_adjusted, self.eeg_data[start_loc:end_loc,c])

<<<<<<< HEAD
                    # Third, sdd to the EEG window
                    self.raw_eeg_windows[self.nwindows,c,0:self.nsamples] = channel_data
=======
                    # Third, add to the EEG window
                    self.windows[self.nwindows,c,0:self.nsamples] = channel_data
>>>>>>> a7993d86

                # This is where to do preprocessing
                self.processed_eeg_windows[self.nwindows,:self.nchannels,:self.nsamples] = self.preprocessing(window=self.raw_eeg_windows[self.nwindows,:self.nchannels,:self.nsamples],option=pp_type, order=pp_order, fl=pp_low, fh=pp_high)

                # This is where to do artefact rejection
                self.processed_eeg_windows[self.nwindows,:self.nchannels,:self.nsamples] = self.artefact_rejection(window=self.processed_eeg_windows[self.nwindows,:self.nchannels,:self.nsamples],option=None)

                
                # Add the label if it exists, otherwise set a flag of -1 to denote that there is no label
                if training == True:
                    self.labels[self.nwindows] = label
                else:
                    self.labels[self.nwindows] = -1


                # TODO: Get this live update going
                if live_update == True:
                    if len(self.nsamples) != 0:
                        # pred = self.classifier.predict(self.windows[self.nwindows, 0:self.nchannels, 0:self.nsamples-1])
                        pred = self.classifier.predict(self.windows[self.nwindows, 0:self.nchannels, 0:self.nsamples])
                        self.outlet.push_sample(["{}".format(pred)])

                # iterate to next window
                self.marker_count += 1
                self.nwindows += 1
                search_index = start_loc

            # Wait a short period of time and then try to pull more data
            time.sleep(0.00001)
            loops += 1

        # Trim all the data
        self.raw_eeg_windows = self.raw_eeg_windows[0:self.nwindows, 0:self.nchannels, 0:self.nsamples]
        self.processed_eeg_windows = self.processed_eeg_windows[0:self.nwindows, 0:self.nchannels, 0:self.nsamples]
        self.labels = self.labels[0:self.nwindows]
        self.predictions = self.predictions[0:self.nwindows]

# ERP Data
class ERP_data(EEG_data):
    """
    Howdy
    """
    # Formats the ERP data, call this every time that a new chunk arrives
    def main(self, 
            window_start=0.0, 
            window_end=0.8, 
            eeg_start=0, 
            buffer=0.01, 
            num_selections=9,
            max_windows=10000, 
            max_decisions=500, 
            max_loops=1000000000, 
            training=False, 
            online=False,
            # Preprocessing
            pp_type = "bandpass",   # preprocessing method
            pp_low=1,               # bandpass lower cutoff
            pp_high=40,             # bandpass upper cutoff
            pp_order=5,             # bandpass order

            plot_erp = False
            ):
        """
        Howdy
        """

        unity_train = True
        self.num_options = num_selections

        # plot settings
        self.plot_erp = plot_erp
        if self.plot_erp == True:
            fig1, axs1 = plt.subplots(self.nchannels)
            fig2, axs2 = plt.subplots(self.nchannels)
            non_target_plot = 99


        # iff this is the first time this function is being called for a given dataset
        if eeg_start == 0:
            self.window_size = window_end - window_start
            self.nsamples = int(np.ceil(self.window_size * self.fsample) + 1)
            self.window_end_buffer = buffer
            self.num_options = num_selections
            self.max_windows = max_windows
            self.max_windows_per_option = 20
            self.max_decisions = max_decisions

            self.windows_per_option = np.zeros(self.num_options, dtype=int)

            search_index = 0

            self.window_timestamps = np.arange(self.nsamples) / self.fsample
            
            # initialize the numbers of markers, windows, and decision blocks to zero
            self.marker_count = 0
            self.nwindows = 0
            self.decision_count = 0


            self.training_labels= np.ndarray((self.max_windows), dtype=int)
            self.stim_labels = np.zeros((self.max_windows, self.num_options), dtype=bool)
            self.target_index = np.ndarray((self.max_windows), bool)
            
            # initialize the data structures in numpy arrays
            # ERP window
            self.erp_windows = np.ndarray((self.max_windows, self.nchannels, self.nsamples))
            # ERP decision blocks
            self.windows_per_decision = np.zeros((self.num_options))
            self.decision_blocks = np.ndarray((self.max_decisions, self.num_options, self.nchannels, self.nsamples))
            self.big_decision_blocks = np.ndarray((self.max_decisions, self.num_options, self.max_windows_per_option, self.nchannels, self.nsamples)) # unused
            
            # predictions
            self.predictions = np.ndarray((self.max_decisions))

            loops = 0
            train_complete = False 
        
        while loops < max_loops:
            # load data chunk from search start position
            # offline no more data to load
            if online == False:
                loops = max_loops

            # online load data
            if online == True:
                # Time sync if not synced
                
                self.pull_data_from_stream()

                # Create a stream to send markers back to Unity, but only create the stream once
                if self.stream_outlet == False:
                    # define the stream information
                    info = StreamInfo(name='PythonResponse', type='BCI', channel_count=1, nominal_srate=IRREGULAR_RATE, channel_format='string', source_id='pyp30042')
                    #print(info)
                    # create the outlet
                    self.outlet = StreamOutlet(info)
                    
                    # next make an outlet
                    print("the outlet exists")
                    self.stream_outlet = True

                    # Push the data
                    self.outlet.push_sample(["This is the python response stream"])

            # check if there is an available marker, if not, break and wait for more data
            while(len(self.marker_timestamps) > self.marker_count):
                loops = 0
                if len(self.marker_data[self.marker_count][0].split(',')) == 1:
                    # print(self.marker_data[self.marker_count])
                    # if there is a P300 start flag move on

                    ############debug
                    # print(self.marker_data[self.marker_count][0])

                    # if self.marker_data[self.marker_count][0] == 'P300 SingleFlash Begins' or 'P300 SingleFlash Started':
                    if self.marker_data[self.marker_count][0] == 'P300 SingleFlash Started' or self.marker_data[self.marker_count][0] == 'P300 SingleFlash Begins' or self.marker_data[self.marker_count][0] == 'Trial Started':
                        # Note that a marker occured, but do nothing else
                        print("Trial Started")
                        self.marker_count += 1

                    # once all resting state data is collected then go and compile it
                    elif self.marker_data[self.marker_count][0] == "Done with all RS collection":
                        self.package_resting_state_data()
                        self.marker_count += 1


                    # If training completed then train the classifier
                    elif self.marker_data[self.marker_count][0] == 'Training Complete' and train_complete == False:

                        if train_complete == False:
                            print("Training the classifier")
                            self.classifier.fit()
                        train_complete = True
                        training = False
                        self.marker_count += 1
                        #continue

                    # if there is a P300 end flag increment the decision_index by one
                    # print(self.marker_data[self.marker_count][0])
                    elif self.marker_data[self.marker_count][0] == 'P300 SingleFlash Ends' or self.marker_data[self.marker_count][0] == 'Trial Ends':
                        if self.plot_erp == True:
                            fig1.show()
                            fig2.show()


                        print(self.marker_data[self.marker_count][0])
                        self.marker_count += 1

                        # ADD IN A CHECK TO MAKE SURE THERE IS SUFFICIENT INFO TO MAKE A DECISION
                        # IF NOT THEN MOVE ON TO THE NEXT ONE
                        if True:
                            # CLASSIFICATION
                            # if the decision block has a label then add to training set
                            #if training == True:
                            #if self.decision_count <= len(self.labels) - 1:
                            if train_complete == False:
                                # ADD to training set
                                if unity_train == True:
                                    print("adding decision block {} to the classifier with label {}".format(self.decision_count, unity_label))
                                    self.classifier.add_to_train(self.decision_blocks[self.decision_count,:,:,:], unity_label)

                                    # plot what was added
                                    #decision_vis(self.decision_blocks[self.decision_count,:,:,:], self.fsample, unity_label, self.channel_labels)
                                else:
                                    print("adding decision block {} to the classifier with label {}".format(self.decision_count, self.labels[self.decision_count]))
                                    self.classifier.add_to_train(self.decision_blocks[self.decision_count,:,:,:], self.labels[self.decision_count])

                                    # if the last of the labelled data was just added
                                    if self.decision_count == len(self.labels) - 1:

                                        # FIT
                                        print("training the classifier")
                                        self.classifier.fit(n_splits=len(self.labels))

                            # else do the predict the label
                            else:
                                # PREDICT

                                # CHANGED THIS
                                prediction = self.classifier.predict_decision_block(decision_block=self.decision_blocks[self.decision_count,0:self.num_options,:,:])                      

                                # Send the prediction to Unity
                                print("{} was selected, sending to Unity".format(prediction))
                                # pick a sample to send an wait for a bit
                                
                                # if online, send the packet to Unity
                                if online == True:
                                    print("okay, actually sending now...")
                                    self.outlet.push_sample(["{}".format(prediction)])
                    
                        # TODO
                        else:
                            print("Insufficient windows to make a decision")
                            self.decision_count -= 1
                            #print(self.windows_per_decision)

                        self.decision_count += 1
                        self.windows_per_decision = np.zeros((self.num_options))

                        # UPDATE THE SEARCH START LOC
                        #continue
                    else:
                        self.marker_count += 1

                    time.sleep(0.01)
                    loops += 1
                    continue

                # Check if the whole EEG window corresponding to the marker is available
                end_time_plus_buffer = self.marker_timestamps[self.marker_count] + window_end + buffer
                
                if (self.eeg_timestamps[-1] <= end_time_plus_buffer):
                    # UPDATE THE SEARCH START LOC
                    break

                if online == True:
                    self.outlet.push_sample(["python got marker: {}".format(self.marker_data[self.marker_count][0])])

                # If the whole EEG is available then add it to the erp window and the decision block
                
                # Markers are in the format [p300, single (s) or multi (m),num_selections, train_target_index, flash_index_1, flash_index_2, ... ,flash_index_n]

                # Get marker info
                marker_info = self.marker_data[self.marker_count][0].split(',')

                # unity_flash_indexes 
                flash_indices = list()


                for i, info in enumerate(marker_info):
                    if i == 0:
                        bci_string = info
                    elif i == 1:
                        self.flash_type = info
                    elif i == 2:
                        # If there is a different number of options 
                        if self.num_options != int(info):
                            self.num_options = int(info)

                            # Resize on the first marker
                            self.windows_per_decision = np.zeros((self.num_options))
                            self.decision_blocks = np.ndarray((self.max_decisions, self.num_options, self.nchannels, self.nsamples))
                            # self.big_decision_blocks = np.ndarray((self.max_decisions, self.num_options, self.max_windows, self.nchannels, self.nsamples))
                    elif i == 3:
                        unity_label = int(info)
                    elif i >= 4:
                        flash_indices.append(int(info))

                self.windows_per_decision[flash_indices] += 1

                # During training, 
                # should this be repeated for multiple flash indices
                # for flash_index in flash_indices:
                if training == True:
                    # Get target info
                    
                    #current_target = target_order[self.decision_count]
                    if unity_train == True:
                        print(marker_info)
                        current_target = unity_label

                    self.training_labels[self.nwindows] = current_target

                    for fi in flash_indices:
                        self.stim_labels[self.nwindows, fi] = True

                    if current_target in flash_indices:
                        self.target_index[self.nwindows] = True
                    else:
                        self.target_index[self.nwindows] = False

                # Find the start time and end time for the window based on the marker timestamp
                start_time = self.marker_timestamps[self.marker_count] + window_start
                end_time = self.marker_timestamps[self.marker_count] + window_end

                # locate the indices of the window in the eeg data
                for i, s in enumerate(self.eeg_timestamps[search_index:-1]):
                    #print("i,s",i,s)
                    if s > start_time:
                        start_loc = search_index + i - 1
                        # if start_loc < 0:
                        #     start_loc = 0

                        break
                end_loc = start_loc + self.nsamples + 1

                # Adjust windows per option
                self.windows_per_option = np.zeros(self.num_options, dtype=int)

                #print("start loc, end loc ", start_loc, end_loc)
                # linear interpolation and add to numpy array
                for flash_index in flash_indices:
                    for c in range(self.nchannels):
                        eeg_timestamps_adjusted = self.eeg_timestamps[start_loc:end_loc] - self.eeg_timestamps[start_loc]

                        channel_data = np.interp(self.window_timestamps, eeg_timestamps_adjusted, self.eeg_data[start_loc:end_loc,c])

                        if pp_type == "bandpass":
                            channel_data_2 = bandpass(channel_data[np.newaxis,:], pp_low, pp_high, pp_order, self.fsample)
                            channel_data = channel_data_2[0,:]

                        # Add to the instance count
                        self.windows_per_decision[flash_index] += 1

                        if self.plot_erp == True:
                            if flash_index == current_target:
                                axs1[c].plot(range(self.nsamples),channel_data)

                            elif non_target_plot == 99 or non_target_plot == flash_index:
                                axs2[c].plot(range(self.nsamples),channel_data)
                                non_target_plot = flash_index

                        # Does the ensemble avearging
                        self.decision_blocks[self.decision_count, flash_index, c, 0:self.nsamples] += channel_data
                    
                    self.windows_per_option[flash_index] += 1

                # Reset for the next decision


                # iterate to next window
                self.marker_count += 1
                self.nwindows += 1
                search_index = start_loc
                time.sleep(0.000001)

            time.sleep(0.000001)
            loops += 1
            
        # Trim the unused ends of numpy arrays
        if training == True:
            self.training_labels = self.training_labels[0:self.nwindows-1]
            self.target_index = self.target_index[0:self.nwindows-1]

        self.erp_windows = self.erp_windows[0:self.nwindows, 0:self.nchannels, 0:self.nsamples]
        self.target_index = self.target_index[0:self.nwindows]
        self.training_labels = self.training_labels[0:self.nwindows]
        self.stim_labels = self.stim_labels[0:self.nwindows, :]
        self.decision_blocks = self.decision_blocks[0:self.decision_count, 0:self.num_options, 0:self.nchannels, 0:self.nsamples]
        self.big_decision_blocks = self.big_decision_blocks[0:self.decision_count, 0:self.num_options, :, 0:self.nchannels, 0:self.nsamples]
        self.predictions = self.predictions[0:self.decision_count-1]<|MERGE_RESOLUTION|>--- conflicted
+++ resolved
@@ -757,16 +757,12 @@
                         elif train_complete == True and self.nwindows != 0:
                             print("making a prediction based on ", self.nwindows ," windows")
 
-<<<<<<< HEAD
                             if self.nwindows == 0:
                                 print("No windows to make a decision")
                                 self.marker_count += 1
                                 break
                             
                             prediction =  self.classifier.predict(self.processed_eeg_windows)
-=======
-                            prediction =  self.classifier.predict(self.windows)
->>>>>>> a7993d86
 
 
                             print("Recieved prediction from classifier")
@@ -889,13 +885,8 @@
                     # Second, interpolate to timestamps at a uniform sampling rate
                     channel_data = np.interp(self.window_timestamps, eeg_timestamps_adjusted, self.eeg_data[start_loc:end_loc,c])
 
-<<<<<<< HEAD
                     # Third, sdd to the EEG window
                     self.raw_eeg_windows[self.nwindows,c,0:self.nsamples] = channel_data
-=======
-                    # Third, add to the EEG window
-                    self.windows[self.nwindows,c,0:self.nsamples] = channel_data
->>>>>>> a7993d86
 
                 # This is where to do preprocessing
                 self.processed_eeg_windows[self.nwindows,:self.nchannels,:self.nsamples] = self.preprocessing(window=self.raw_eeg_windows[self.nwindows,:self.nchannels,:self.nsamples],option=pp_type, order=pp_order, fl=pp_low, fh=pp_high)
