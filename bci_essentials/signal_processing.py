--- conflicted
+++ resolved
@@ -39,25 +39,17 @@
 
     Parameters
     ----------
-<<<<<<< HEAD
-    data : numpy array
-        Windows of EEG data, nwindows X nchannels X nsamples
-=======
-    data : numpy.ndarray
-        Windows of EEG data.
-        3D array containing data with `float` type.
-        
-        shape = (`N_windows`,`M_channels`,`P_samples`)
->>>>>>> f45cd2a4
+    data : numpy array
+        Windows of EEG data, nwindows X nchannels X nsamples
 
     Returns
     -------
     new_data : numpy.ndarray
         Windows of DC-rejected EEG data.
         3D array containing data with `float` type.
-        
-        shape = (`N_windows`,`M_channels`,`P_samples`)
-    
+
+        shape = (`N_windows`,`M_channels`,`P_samples`)
+
     """
     try:
         N, M, P = np.shape(data)
@@ -84,25 +76,17 @@
 
     Parameters
     ----------
-<<<<<<< HEAD
-    data : numpy array
-        Windows of EEG data, nwindows X nchannels X nsamples
-=======
-    data : numpy.ndarray
-        Windows of EEG data.
-        3D array containing data with `float` type.
-        
-        shape = (`N_windows`,`M_channels`,`P_samples`)
->>>>>>> f45cd2a4
+    data : numpy array
+        Windows of EEG data, nwindows X nchannels X nsamples
 
     Returns
     -------
     new_data : numpy.ndarray
         Windows of detrended EEG data.
         3D array containing data with `float` type.
-        
-        shape = (`N_windows`,`M_channels`,`P_samples`)
-    
+
+        shape = (`N_windows`,`M_channels`,`P_samples`)
+
     """
     # detrends the windows using the numpy detrend function
     try:
@@ -126,16 +110,8 @@
 
     Parameters
     ----------
-<<<<<<< HEAD
-    data : numpy array
-        Windows of EEG data, nwindows X nchannels X nsamples
-=======
-    data : numpy.ndarray
-        Windows of EEG data.
-        3D array containing data with `float` type.
-        
-        shape = (`N_windows`,`M_channels`,`P_samples`)
->>>>>>> f45cd2a4
+    data : numpy array
+        Windows of EEG data, nwindows X nchannels X nsamples
     f_high : float
         Upper corner frequency.
     order : int
@@ -148,9 +124,9 @@
     new_data : numpy.ndarray
         Windows of filtered EEG data.
         3D array containing data with `float` type.
-        
-        shape = (`N_windows`,`M_channels`,`P_samples`)
-    
+
+        shape = (`N_windows`,`M_channels`,`P_samples`)
+
     """
     try:
         N, M, P = np.shape(data)
@@ -174,25 +150,15 @@
 def bandpass(data, f_low, f_high, order, fsample):
     """Bandpass Filter.
 
-    Filters out frequencies outside of the range f_low to f_high with a 
+    Filters out frequencies outside of the range f_low to f_high with a
     Butterworth filter.
 
     Parameters
     ----------
-<<<<<<< HEAD
     data : numpy array
         Windows of EEG data, nwindows X nchannels X nsamples
     f_low : float
         Lower corner frequency
-=======
-    data : numpy.ndarray
-        Windows of EEG data.
-        3D array containing data with `float` type.
-        
-        shape = (`N_windows`,`M_channels`,`P_samples`)
-    f_low : float
-        Lower corner frequency.
->>>>>>> f45cd2a4
     f_high : float
         Upper corner frequency.
     order : int
@@ -205,7 +171,7 @@
     new_data : numpy.ndarray
         Windows of filtered EEG data.
         3D array containing data with `float` type.
-        
+
         shape = (`N_windows`,`M_channels`,`P_samples`)
     """
     Wn = [f_low / (fsample / 2), f_high / (fsample / 2)]
@@ -242,48 +208,22 @@
 
     Parameters
     ----------
-<<<<<<< HEAD
-    data : numpy array
-        Windows of EEG data, nwindows X nchannels X nsamples
-=======
-    data : numpy.ndarray 
-        Windows of EEG data.
-        3D array containing data with `float` type.
-        
-        shape = (`N_windows`,`M_channels`,`P_samples`)
->>>>>>> f45cd2a4
+    data : numpy array
+        Windows of EEG data, nwindows X nchannels X nsamples
     fsample : float
         Sampling rate of signal.
     Q : float
-<<<<<<< HEAD
         Quality factor. Dimensionless parameter that characterizes notch filter
         -3 dB bandwidth bw relative to its center frequency, Q = w0/bw.
-=======
-        Quality factor. Dimensionless parameter that characterizes
-        notch filter -3 dB bandwidth bw relative to its 
-        center frequency, Q = w0/bw.
->>>>>>> f45cd2a4
     fc : float
         Frequency of notch.
 
     Returns
     -------
-<<<<<<< HEAD
     new_data : numpy array
         Windows of filtered EEG data, nwindows X nchannels X nsamples
-
-    What if I add some code that exceeds                                                                                                                                                                                                                                                       The limits allowed
-    """
-
-=======
-    new_data : numpy.ndarray
-        Windows of filtered EEG data.
-        3D array containing data with `float` type.
-        
-        shape = (`N_windows`,`M_channels`,`P_samples`)
-    
-    """
->>>>>>> f45cd2a4
+    """
+
     b, a = signal.iirnotch(fc, Q, fsample)
 
     try:
@@ -300,32 +240,19 @@
         new_data = np.ndarray(shape=(N, M), dtype=float)
         new_data = signal.filtfilt(b, a, data, axis=1, padlen=30)
         return new_data
-<<<<<<< HEAD
 
 
 def lico(X, y, expansion_factor=3, sum_num=2, shuffle=False):
     """Oversampling (linear combination oversampling (LiCO))
-=======
-    
-def lico(X,y,expansion_factor=3, sum_num=2, shuffle=False):
-    """Oversampling (linear combination oversampling (LiCO)).
->>>>>>> f45cd2a4
 
     Samples random linear combinations of existing epochs of X.
 
     Parameters
     ----------
-<<<<<<< HEAD
     X : numpy array
         The file location of the spreadsheet
     y : numpy array
         A flag used to print the columns to the console
-=======
-    X : numpy.ndarray
-        The file location of the spreadsheet.
-    y : numpy.ndarray
-        A flag used to print the columns to the console.
->>>>>>> f45cd2a4
     expansion_factor : int, optional
         Number of times larger to make the output set over_X
         (default is 3).
@@ -339,7 +266,7 @@
         Oversampled X.
     over_y : numpy.ndarray
         Oversampled y.
-    
+
     """
     true_X = X[y == 1]
 
